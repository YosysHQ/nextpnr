/*
 *  nextpnr -- Next Generation Place and Route
 *
 *  Copyright (C) 2018  Clifford Wolf <clifford@symbioticeda.com>
 *
 *  Permission to use, copy, modify, and/or distribute this software for any
 *  purpose with or without fee is hereby granted, provided that the above
 *  copyright notice and this permission notice appear in all copies.
 *
 *  THE SOFTWARE IS PROVIDED "AS IS" AND THE AUTHOR DISCLAIMS ALL WARRANTIES
 *  WITH REGARD TO THIS SOFTWARE INCLUDING ALL IMPLIED WARRANTIES OF
 *  MERCHANTABILITY AND FITNESS. IN NO EVENT SHALL THE AUTHOR BE LIABLE FOR
 *  ANY SPECIAL, DIRECT, INDIRECT, OR CONSEQUENTIAL DAMAGES OR ANY DAMAGES
 *  WHATSOEVER RESULTING FROM LOSS OF USE, DATA OR PROFITS, WHETHER IN AN
 *  ACTION OF CONTRACT, NEGLIGENCE OR OTHER TORTIOUS ACTION, ARISING OUT OF
 *  OR IN CONNECTION WITH THE USE OR PERFORMANCE OF THIS SOFTWARE.
 *
 */

#ifndef NEXTPNR_H
#error Include "arch.h" via "nextpnr.h" only.
#endif

#include "torc/Architecture.hpp"
#include "torc/Common.hpp"
using namespace torc::architecture;
using namespace torc::architecture::xilinx;

namespace std {
template <> struct hash<Segments::SegmentReference>
{
    size_t operator()(const Segments::SegmentReference &s) const
    {
        size_t seed = 0;
        boost::hash_combine(seed, hash<unsigned>()(s.getCompactSegmentIndex()));
        boost::hash_combine(seed, hash<unsigned>()(s.getAnchorTileIndex()));
        return seed;
    }
};
template <> struct equal_to<Segments::SegmentReference>
{
    bool operator()(const Segments::SegmentReference &lhs, const Segments::SegmentReference &rhs) const
    {
        return lhs.getAnchorTileIndex() == rhs.getAnchorTileIndex() &&
               lhs.getCompactSegmentIndex() == rhs.getCompactSegmentIndex();
    }
};
template <> struct hash<Tilewire>
{
    size_t operator()(const Tilewire &t) const { return hash_value(t); }
};

template <> struct hash<Arc>
{
    size_t operator()(const Arc &a) const
    {
        size_t seed = 0;
        boost::hash_combine(seed, hash_value(a.getSourceTilewire()));
        boost::hash_combine(seed, hash_value(a.getSinkTilewire()));
        return seed;
    }
};
} // namespace std

NEXTPNR_NAMESPACE_BEGIN

/**** Everything in this section must be kept in sync with chipdb.py ****/

template <typename T> struct RelPtr
{
    int32_t offset;

    // void set(const T *ptr) {
    //     offset = reinterpret_cast<const char*>(ptr) -
    //              reinterpret_cast<const char*>(this);
    // }

    const T *get() const { return reinterpret_cast<const T *>(reinterpret_cast<const char *>(this) + offset); }

    const T &operator[](size_t index) const { return get()[index]; }

    const T &operator*() const { return *(get()); }

    const T *operator->() const { return get(); }
};

NPNR_PACKED_STRUCT(struct BelWirePOD {
    int32_t port;
    int32_t type;
    int32_t wire_index;
});

NPNR_PACKED_STRUCT(struct BelInfoPOD {
    RelPtr<char> name;
    int32_t type;
    int32_t num_bel_wires;
    RelPtr<BelWirePOD> bel_wires;
    int8_t x, y, z;
    int8_t padding_0;
});

NPNR_PACKED_STRUCT(struct BelPortPOD {
    int32_t bel_index;
    int32_t port;
});

NPNR_PACKED_STRUCT(struct PipInfoPOD {
    enum PipFlags : uint32_t
    {
        FLAG_NONE = 0,
        FLAG_ROUTETHRU = 1,
        FLAG_NOCARRY = 2
    };

    // RelPtr<char> name;
    int32_t src, dst;
    int32_t fast_delay;
    int32_t slow_delay;
    int8_t x, y;
    int16_t src_seg, dst_seg;
    int16_t switch_mask;
    int32_t switch_index;
    PipFlags flags;
});

NPNR_PACKED_STRUCT(struct WireSegmentPOD {
    int8_t x, y;
    int16_t index;
});

NPNR_PACKED_STRUCT(struct WireInfoPOD {
    enum WireType : int8_t
    {
        WIRE_TYPE_NONE = 0,
        WIRE_TYPE_GLB2LOCAL = 1,
        WIRE_TYPE_GLB_NETWK = 2,
        WIRE_TYPE_LOCAL = 3,
        WIRE_TYPE_LUTFF_IN = 4,
        WIRE_TYPE_LUTFF_IN_LUT = 5,
        WIRE_TYPE_LUTFF_LOUT = 6,
        WIRE_TYPE_LUTFF_OUT = 7,
        WIRE_TYPE_LUTFF_COUT = 8,
        WIRE_TYPE_LUTFF_GLOBAL = 9,
        WIRE_TYPE_CARRY_IN_MUX = 10,
        WIRE_TYPE_SP4_V = 11,
        WIRE_TYPE_SP4_H = 12,
        WIRE_TYPE_SP12_V = 13,
        WIRE_TYPE_SP12_H = 14
    };

    RelPtr<char> name;
    int32_t num_uphill, num_downhill;
    RelPtr<int32_t> pips_uphill, pips_downhill;

    int32_t num_bel_pins;
    RelPtr<BelPortPOD> bel_pins;

    int32_t num_segments;
    RelPtr<WireSegmentPOD> segments;

    int32_t fast_delay;
    int32_t slow_delay;

    int8_t x, y, z;
    WireType type;
});

NPNR_PACKED_STRUCT(struct PackagePinPOD {
    RelPtr<char> name;
    int32_t bel_index;
});

NPNR_PACKED_STRUCT(struct PackageInfoPOD {
    RelPtr<char> name;
    int32_t num_pins;
    RelPtr<PackagePinPOD> pins;
});

enum TileType : uint32_t
{
    TILE_NONE = 0,
    TILE_LOGIC = 1,
    TILE_IO = 2,
    TILE_RAMB = 3,
    TILE_RAMT = 4,
    TILE_DSP0 = 5,
    TILE_DSP1 = 6,
    TILE_DSP2 = 7,
    TILE_DSP3 = 8,
    TILE_IPCON = 9
};

NPNR_PACKED_STRUCT(struct ConfigBitPOD { int8_t row, col; });

NPNR_PACKED_STRUCT(struct ConfigEntryPOD {
    RelPtr<char> name;
    int32_t num_bits;
    RelPtr<ConfigBitPOD> bits;
});

NPNR_PACKED_STRUCT(struct TileInfoPOD {
    int8_t cols, rows;
    int16_t num_config_entries;
    RelPtr<ConfigEntryPOD> entries;
});

static const int max_switch_bits = 5;

NPNR_PACKED_STRUCT(struct SwitchInfoPOD {
    int32_t num_bits;
    int32_t bel;
    int8_t x, y;
    ConfigBitPOD cbits[max_switch_bits];
});

NPNR_PACKED_STRUCT(struct IerenInfoPOD {
    int8_t iox, ioy, ioz;
    int8_t ierx, iery, ierz;
});

NPNR_PACKED_STRUCT(struct BitstreamInfoPOD {
    int32_t num_switches, num_ierens;
    RelPtr<TileInfoPOD> tiles_nonrouting;
    RelPtr<SwitchInfoPOD> switches;
    RelPtr<IerenInfoPOD> ierens;
});

NPNR_PACKED_STRUCT(struct BelConfigEntryPOD {
    RelPtr<char> entry_name;
    RelPtr<char> cbit_name;
    int8_t x, y;
    int16_t padding;
});

// Stores mapping between bel parameters and config bits,
// for extra cells where this mapping is non-trivial
NPNR_PACKED_STRUCT(struct BelConfigPOD {
    int32_t bel_index;
    int32_t num_entries;
    RelPtr<BelConfigEntryPOD> entries;
});

NPNR_PACKED_STRUCT(struct CellPathDelayPOD {
    int32_t from_port;
    int32_t to_port;
    int32_t fast_delay;
    int32_t slow_delay;
});

NPNR_PACKED_STRUCT(struct CellTimingPOD {
    int32_t type;
    int32_t num_paths;
    RelPtr<CellPathDelayPOD> path_delays;
});

NPNR_PACKED_STRUCT(struct ChipInfoPOD {
    int32_t width, height;
    int32_t num_bels, num_wires, num_pips;
    int32_t num_switches, num_belcfgs, num_packages;
    int32_t num_timing_cells;
    RelPtr<BelInfoPOD> bel_data;
    RelPtr<WireInfoPOD> wire_data;
    RelPtr<PipInfoPOD> pip_data;
    RelPtr<TileType> tile_grid;
    RelPtr<BitstreamInfoPOD> bits_info;
    RelPtr<BelConfigPOD> bel_config;
    RelPtr<PackageInfoPOD> packages_data;
    RelPtr<CellTimingPOD> cell_timing;
});

struct TorcInfo
{
    TorcInfo(BaseCtx *ctx, const std::string &inDeviceName, const std::string &inPackageName);
    TorcInfo() = delete;
    std::unique_ptr<const DDB> ddb;
    const Sites &sites;
    const Tiles &tiles;
    const Segments &segments;

    const TileInfo &bel_to_tile_info(int32_t index) const
    {
        auto si = bel_to_site_index[index];
        const auto &site = sites.getSite(si);
        return tiles.getTileInfo(site.getTileIndex());
    }
    const std::string &bel_to_name(int32_t index) const
    {
        auto si = bel_to_site_index[index];
        return sites.getSite(si).getName();
    }
    std::string wire_to_name(int32_t index) const
    {
        const auto &tw = wire_to_tilewire[index];
        ExtendedWireInfo ewi(*ddb, tw);
        std::stringstream ss;
        ss << ewi.mTileName << "/" << ewi.mWireName;
        ss << "(" << tw.getWireIndex() << "@" << tw.getTileIndex() << ")";
        return ss.str();
    }

    Loc wire_to_loc(int32_t index) const
    {
        const auto &tw = wire_to_tilewire[index];
        ExtendedWireInfo ewi(*ddb, tw);
        Loc l;
        l.x = (int)ewi.mTileCol;
        l.y = (int)ewi.mTileRow;
        return l;
    }
    
    WireId tilewire_to_wire(const Tilewire &tw) const
    {
        const auto &segment = segments.getTilewireSegment(tw);
        if (!segment.isTrivial())
            return segment_to_wire.at(segment);
        return trivial_to_wire.at(tw);
    }

    std::vector<SiteIndex> bel_to_site_index;
    int num_bels;
    std::vector<BelId> site_index_to_bel;
    std::vector<IdString> site_index_to_type;
    std::vector<Loc> bel_to_loc;
    std::unordered_map<Segments::SegmentReference, WireId> segment_to_wire;
    std::unordered_map<Tilewire, WireId> trivial_to_wire;
    std::vector<Tilewire> wire_to_tilewire;
    int num_wires;
    std::vector<DelayInfo> wire_to_delay;
    //std::vector<std::vector<int>> wire_to_pips_uphill;
    std::vector<std::vector<PipId>> wire_to_pips_downhill;
    std::vector<Arc> pip_to_arc;
    int num_pips;
    int width;
    int height;
    std::vector<bool> wire_is_global;
    std::vector<std::pair<int,int>> tile_to_xy;

    TorcInfo(const std::string &inDeviceName, const std::string &inPackageName);
};
extern std::unique_ptr<const TorcInfo> torc_info;

/************************ End of chipdb section. ************************/

struct BelIterator
{
    int cursor;

    BelIterator operator++()
    {
        cursor++;
        return *this;
    }
    BelIterator operator++(int)
    {
        BelIterator prior(*this);
        cursor++;
        return prior;
    }

    bool operator!=(const BelIterator &other) const { return cursor != other.cursor; }

    bool operator==(const BelIterator &other) const { return cursor == other.cursor; }

    BelId operator*() const
    {
        BelId ret;
        ret.index = cursor;
        return ret;
    }
};

struct BelRange
{
    BelIterator b, e;
    BelIterator begin() const { return b; }
    BelIterator end() const { return e; }
};

// -----------------------------------------------------------------------

struct BelPinIterator
{
    const BelId bel;
    Array<const WireIndex>::iterator it;

    void operator++() { it++; }
    bool operator!=(const BelPinIterator &other) const { return it != other.it && bel != other.bel; }

    BelPin operator*() const
    {
        BelPin ret;
        ret.bel = bel;
        ret.pin = IdString();
        return ret;
    }
};

struct BelPinRange
{
    BelPinIterator b, e;
    BelPinIterator begin() const { return b; }
    BelPinIterator end() const { return e; }
};

// -----------------------------------------------------------------------

struct WireIterator
{
    int cursor = -1;

    void operator++() { cursor++; }
    bool operator!=(const WireIterator &other) const { return cursor != other.cursor; }

    WireId operator*() const
    {
        WireId ret;
        ret.index = cursor;
        return ret;
    }
};

struct WireRange
{
    WireIterator b, e;
    WireIterator begin() const { return b; }
    WireIterator end() const { return e; }
};

// -----------------------------------------------------------------------

struct AllPipIterator
{
    int cursor = -1;

    void operator++() { cursor++; }
    bool operator!=(const AllPipIterator &other) const { return cursor != other.cursor; }

    PipId operator*() const
    {
        PipId ret;
        ret.index = cursor;
        return ret;
    }
};

struct AllPipRange
{
    AllPipIterator b, e;
    AllPipIterator begin() const { return b; }
    AllPipIterator end() const { return e; }
};

// -----------------------------------------------------------------------

struct PipIterator
{
    const PipId *cursor = nullptr;

    void operator++() { cursor++; }
    bool operator!=(const PipIterator &other) const { return cursor != other.cursor; }

    PipId operator*() const
    {
        return *cursor;
    }
};

struct PipRange
{
    PipIterator b, e;
    PipIterator begin() const { return b; }
    PipIterator end() const { return e; }
};

struct ArchArgs
{
    enum ArchArgsTypes
    {
        NONE,
        Z020,
        VX980
    } type = NONE;
    std::string package;
};

struct Arch : BaseCtx
{
    bool fast_part;
    const ChipInfoPOD *chip_info;
    const PackageInfoPOD *package_info;
    int width;
    int height;

    mutable std::unordered_map<IdString, int> wire_by_name;
    mutable std::unordered_map<IdString, int> pip_by_name;
    mutable std::unordered_map<Loc, BelId> bel_by_loc;

    // std::vector<bool> bel_carry;
    std::vector<CellInfo *> bel_to_cell;
    std::vector<NetInfo *> wire_to_net;
    std::vector<NetInfo *> pip_to_net;
    // std::vector<NetInfo *> switches_locked;

    ArchArgs args;
    Arch(ArchArgs args);

    std::string getChipName() const;

    IdString archId() const { return id("xc7"); }
    ArchArgs archArgs() const { return args; }
    IdString archArgsToId(ArchArgs args) const;

    // -------------------------------------------------

    int getGridDimX() const { return width; }
    int getGridDimY() const { return height; }
    int getTileBelDimZ(int, int) const { return 8; }
    int getTilePipDimZ(int, int) const { return 1; }

    // -------------------------------------------------

    BelId getBelByName(IdString name) const;

    IdString getBelName(BelId bel) const
    {
        NPNR_ASSERT(bel != BelId());
        auto name = torc_info->bel_to_name(bel.index);
        if (getBelType(bel) == id_SLICE_LUT6) {
            // Append LUT name to name
            name.reserve(name.size() + 2);
            name += "_";
            switch (torc_info->bel_to_loc[bel.index].z) {
            case 0:
            case 4:
                name += 'A';
                break;
            case 1:
            case 5:
                name += 'B';
                break;
            case 2:
            case 6:
                name += 'C';
                break;
            case 3:
            case 7:
                name += 'D';
                break;
            default:
                throw;
            }
        }
        return id(name);
    }

    uint32_t getBelChecksum(BelId bel) const { return bel.index; }

    void bindBel(BelId bel, CellInfo *cell, PlaceStrength strength)
    {
        NPNR_ASSERT(bel != BelId());
        NPNR_ASSERT(bel_to_cell[bel.index] == nullptr);

        bel_to_cell[bel.index] = cell;
        // bel_carry[bel.index] = (cell->type == id_ICESTORM_LC && cell->lcInfo.carryEnable);
        cell->bel = bel;
        cell->belStrength = strength;
        refreshUiBel(bel);
    }

    void unbindBel(BelId bel)
    {
        NPNR_ASSERT(bel != BelId());
        NPNR_ASSERT(bel_to_cell[bel.index] != nullptr);
        bel_to_cell[bel.index]->bel = BelId();
        bel_to_cell[bel.index]->belStrength = STRENGTH_NONE;
        bel_to_cell[bel.index] = nullptr;
        // bel_carry[bel.index] = false;
        refreshUiBel(bel);
    }

    bool checkBelAvail(BelId bel) const
    {
        NPNR_ASSERT(bel != BelId());
        return bel_to_cell[bel.index] == nullptr;
    }

    CellInfo *getBoundBelCell(BelId bel) const
    {
        NPNR_ASSERT(bel != BelId());
        return bel_to_cell[bel.index];
    }

    CellInfo *getConflictingBelCell(BelId bel) const
    {
        NPNR_ASSERT(bel != BelId());
        return bel_to_cell[bel.index];
    }

    BelRange getBels() const
    {
        BelRange range;
        range.b.cursor = 0;
        range.e.cursor = torc_info->num_bels;
        return range;
    }

    Loc getBelLocation(BelId bel) const { return torc_info->bel_to_loc[bel.index]; }

    BelId getBelByLocation(Loc loc) const;
    BelRange getBelsByTile(int x, int y) const;

    bool getBelGlobalBuf(BelId bel) const { return getBelType(bel) == id_BUFGCTRL; }

    IdString getBelType(BelId bel) const
    {
        NPNR_ASSERT(bel != BelId());
        auto site_index = torc_info->bel_to_site_index[bel.index];
        return torc_info->site_index_to_type[site_index];
    }

    std::vector<std::pair<IdString, std::string>> getBelAttrs(BelId bel) const;

    WireId getBelPinWire(BelId bel, IdString pin) const;
    PortType getBelPinType(BelId bel, IdString pin) const;
    std::vector<IdString> getBelPins(BelId bel) const;

    // -------------------------------------------------

    WireId getWireByName(IdString name) const;

    IdString getWireName(WireId wire) const
    {
        NPNR_ASSERT(wire != WireId());
        return id(torc_info->wire_to_name(wire.index));
    }

    IdString getWireType(WireId wire) const;
    std::vector<std::pair<IdString, std::string>> getWireAttrs(WireId wire) const;

    uint32_t getWireChecksum(WireId wire) const { return wire.index; }

    void bindWire(WireId wire, NetInfo *net, PlaceStrength strength)
    {
        NPNR_ASSERT(wire != WireId());
        NPNR_ASSERT(wire_to_net[wire.index] == nullptr);
        wire_to_net[wire.index] = net;
        net->wires[wire].pip = PipId();
        net->wires[wire].strength = strength;
        refreshUiWire(wire);
    }

    void unbindWire(WireId wire)
    {
        NPNR_ASSERT(wire != WireId());
        NPNR_ASSERT(wire_to_net[wire.index] != nullptr);

        auto &net_wires = wire_to_net[wire.index]->wires;
        auto it = net_wires.find(wire);
        NPNR_ASSERT(it != net_wires.end());

        auto pip = it->second.pip;
        if (pip != PipId()) {
            pip_to_net[pip.index] = nullptr;
        }

        net_wires.erase(it);
        wire_to_net[wire.index] = nullptr;
        refreshUiWire(wire);
    }

    bool checkWireAvail(WireId wire) const
    {
        NPNR_ASSERT(wire != WireId());
        return wire_to_net[wire.index] == nullptr;
    }

    NetInfo *getBoundWireNet(WireId wire) const
    {
        NPNR_ASSERT(wire != WireId());
        return wire_to_net[wire.index];
    }

    WireId getConflictingWireWire(WireId wire) const { return wire; }

    NetInfo *getConflictingWireNet(WireId wire) const
    {
        NPNR_ASSERT(wire != WireId());
        return wire_to_net[wire.index];
    }

    DelayInfo getWireDelay(WireId wire) const { return {}; }

    BelPinRange getWireBelPins(WireId wire) const
    {
        BelPinRange range;
<<<<<<< HEAD
        // NPNR_ASSERT(wire != WireId());
        // range.b.ptr = chip_info->wire_data[wire.index].bel_pins.get();
        // range.e.ptr = range.b.ptr + chip_info->wire_data[wire.index].num_bel_pins;
        //throw;
=======
        NPNR_ASSERT("TODO");
>>>>>>> a0a6281d
        return range;
    }

    WireRange getWires() const
    {
        WireRange range;
        range.b.cursor = 0;
        range.e.cursor = torc_info->num_wires;
        return range;
    }

    // -------------------------------------------------

    PipId getPipByName(IdString name) const;

    void bindPip(PipId pip, NetInfo *net, PlaceStrength strength)
    {
        NPNR_ASSERT(pip != PipId());
        NPNR_ASSERT(pip_to_net[pip.index] == nullptr);

        pip_to_net[pip.index] = net;

        WireId dst = getPipDstWire(pip);
        NPNR_ASSERT(wire_to_net[dst.index] == nullptr);
        wire_to_net[dst.index] = net;
        net->wires[dst].pip = pip;
        net->wires[dst].strength = strength;
        refreshUiPip(pip);
        refreshUiWire(dst);
    }

    void unbindPip(PipId pip)
    {
        NPNR_ASSERT(pip != PipId());
        NPNR_ASSERT(pip_to_net[pip.index] != nullptr);

        WireId dst = getPipDstWire(pip);
        NPNR_ASSERT(wire_to_net[dst.index] != nullptr);
        wire_to_net[dst.index] = nullptr;
        pip_to_net[pip.index]->wires.erase(dst);

        pip_to_net[pip.index] = nullptr;
        refreshUiPip(pip);
        refreshUiWire(dst);
    }

    bool checkPipAvail(PipId pip) const
    {
        NPNR_ASSERT(pip != PipId());
        return pip_to_net[pip.index] == nullptr;
    }

    NetInfo *getBoundPipNet(PipId pip) const
    {
        NPNR_ASSERT(pip != PipId());
        return pip_to_net[pip.index];
    }

    WireId getConflictingPipWire(PipId pip) const { return WireId(); }

    NetInfo *getConflictingPipNet(PipId pip) const
    {
        NPNR_ASSERT(pip != PipId());
        return pip_to_net[pip.index];
    }

    AllPipRange getPips() const
    {
        AllPipRange range;
        range.b.cursor = 0;
        range.e.cursor = torc_info->num_pips;
        return range;
    }

    Loc getPipLocation(PipId pip) const
    {
        Loc loc;
        NPNR_ASSERT("TODO");
        return loc;
    }

    IdString getPipName(PipId pip) const;

    IdString getPipType(PipId pip) const { return IdString(); }
    std::vector<std::pair<IdString, std::string>> getPipAttrs(PipId pip) const;

    uint32_t getPipChecksum(PipId pip) const { return pip.index; }

    WireId getPipSrcWire(PipId pip) const
    {
        NPNR_ASSERT(pip != PipId());

        const auto &arc = torc_info->pip_to_arc[pip.index];
        const auto &tw = arc.getSourceTilewire();
        return torc_info->tilewire_to_wire(tw);
    }

    WireId getPipDstWire(PipId pip) const
    {
        NPNR_ASSERT(pip != PipId());
        const auto &arc = torc_info->pip_to_arc[pip.index];
        const auto &tw = arc.getSinkTilewire();
        return torc_info->tilewire_to_wire(tw);
    }

    DelayInfo getPipDelay(PipId pip) const
    {
        NPNR_ASSERT(pip != PipId());
        auto wire = getPipDstWire(pip);
        return torc_info->wire_to_delay[wire.index];
    }

    PipRange getPipsDownhill(WireId wire) const
    {
        PipRange range;
        NPNR_ASSERT(wire != WireId());
        const auto &pips = torc_info->wire_to_pips_downhill[wire.index];
        range.b.cursor = pips.data();
        range.e.cursor = range.b.cursor + pips.size();
        return range;
    }

    PipRange getPipsUphill(WireId wire) const
    {
        PipRange range;
        // NPNR_ASSERT(wire != WireId());
        // const auto &pips = torc_info->wire_to_pips_uphill[wire.index];
        // range.b.cursor = pips.data();
        // range.e.cursor = range.b.cursor + pips.size();
        return range;
    }

    PipRange getWireAliases(WireId wire) const
    {
        PipRange range;
        NPNR_ASSERT(wire != WireId());
        range.b.cursor = nullptr;
        range.e.cursor = nullptr;
        return range;
    }

    BelId getPackagePinBel(const std::string &pin) const;
    std::string getBelPackagePin(BelId bel) const;

    // -------------------------------------------------

    GroupId getGroupByName(IdString name) const;
    IdString getGroupName(GroupId group) const;
    std::vector<GroupId> getGroups() const;
    std::vector<BelId> getGroupBels(GroupId group) const;
    std::vector<WireId> getGroupWires(GroupId group) const;
    std::vector<PipId> getGroupPips(GroupId group) const;
    std::vector<GroupId> getGroupGroups(GroupId group) const;

    // -------------------------------------------------

    delay_t estimateDelay(WireId src, WireId dst) const;
    delay_t predictDelay(const NetInfo *net_info, const PortRef &sink) const;
    delay_t getDelayEpsilon() const { return 20; }
    delay_t getRipupDelayPenalty() const { return 200; }
    float getDelayNS(delay_t v) const { return v * 0.001; }

    DelayInfo getDelayFromNS(float ns) const
    {
        DelayInfo del;
        del.delay = delay_t(ns * 1000);
        return del;
    }

    uint32_t getDelayChecksum(delay_t v) const { return v; }
    bool getBudgetOverride(const NetInfo *net_info, const PortRef &sink, delay_t &budget) const;

    // -------------------------------------------------

    bool pack();
    bool place();
    bool route();

    // -------------------------------------------------

    std::vector<GraphicElement> getDecalGraphics(DecalId decal) const;

    DecalXY getBelDecal(BelId bel) const;
    DecalXY getWireDecal(WireId wire) const;
    DecalXY getPipDecal(PipId pip) const;
    DecalXY getGroupDecal(GroupId group) const;

    // -------------------------------------------------

    // Get the delay through a cell from one port to another, returning false
    // if no path exists
    bool getCellDelay(const CellInfo *cell, IdString fromPort, IdString toPort, DelayInfo &delay) const;
    // Get the port class, also setting clockDomain if applicable
    TimingPortClass getPortTimingClass(const CellInfo *cell, IdString port, int &clockInfoCount) const;
    // Get the TimingClockingInfo of a port
    TimingClockingInfo getPortClockingInfo(const CellInfo *cell, IdString port, int index) const;
    // Return true if a port is a net
    bool isGlobalNet(const NetInfo *net) const;

    // -------------------------------------------------

    // Perform placement validity checks, returning false on failure (all
    // implemented in arch_place.cc)

    // Whether or not a given cell can be placed at a given Bel
    // This is not intended for Bel type checks, but finer-grained constraints
    // such as conflicting set/reset signals, etc
    bool isValidBelForCell(CellInfo *cell, BelId bel) const;

    // Return true whether all Bels at a given location are valid
    bool isBelLocationValid(BelId bel) const;

    // Helper function for above
    bool logicCellsCompatible(const CellInfo **it, const size_t size) const;

    // -------------------------------------------------
    // Assign architecure-specific arguments to nets and cells, which must be
    // called between packing or further
    // netlist modifications, and validity checks
    void assignArchInfo();
    void assignCellInfo(CellInfo *cell);

    // -------------------------------------------------
    BelPin getIOBSharingPLLPin(BelId pll, IdString pll_pin) const
    {
        auto wire = getBelPinWire(pll, pll_pin);
        for (auto src_bel : getWireBelPins(wire)) {
            if (getBelType(src_bel.bel) == id_SB_IO && src_bel.pin == id_D_IN_0) {
                return src_bel;
            }
        }
        NPNR_ASSERT_FALSE("Expected PLL pin to share an output with an SB_IO D_IN_{0,1}");
    }

    float placer_constraintWeight = 10;
};

NEXTPNR_NAMESPACE_END<|MERGE_RESOLUTION|>--- conflicted
+++ resolved
@@ -693,14 +693,7 @@
     BelPinRange getWireBelPins(WireId wire) const
     {
         BelPinRange range;
-<<<<<<< HEAD
-        // NPNR_ASSERT(wire != WireId());
-        // range.b.ptr = chip_info->wire_data[wire.index].bel_pins.get();
-        // range.e.ptr = range.b.ptr + chip_info->wire_data[wire.index].num_bel_pins;
-        //throw;
-=======
-        NPNR_ASSERT("TODO");
->>>>>>> a0a6281d
+        // TODO
         return range;
     }
 
