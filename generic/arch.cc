--- conflicted
+++ resolved
@@ -403,9 +403,6 @@
     return (dx + dy) * grid_distance_to_delay;
 }
 
-<<<<<<< HEAD
-delay_t Arch::getBudgetOverride(NetInfo *net_info, int user_idx, delay_t budget) const { return budget; }
-=======
 delay_t Arch::predictDelay(const NetInfo *net_info, const PortRef &sink) const;
 {
     const auto& driver = net_info->driver;
@@ -416,7 +413,8 @@
     int dy = abs(sink_loc.y - sink_locy);
     return (dx + dy) * grid_distance_to_delay;
 }
->>>>>>> a82f6f41
+
+delay_t Arch::getBudgetOverride(NetInfo *net_info, int user_idx, delay_t budget) const { return budget; }
 
 // ---------------------------------------------------------------
 
