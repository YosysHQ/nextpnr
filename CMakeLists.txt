if (CMAKE_BINARY_DIR STREQUAL CMAKE_SOURCE_DIR)
    message(FATAL_ERROR "In-tree builds are not supported. Instead, run:\ncmake . -B build <options> && cmake --build build")
endif()

cmake_minimum_required(VERSION 3.25)
project(nextpnr CXX)

set(CMAKE_MODULE_PATH "${CMAKE_SOURCE_DIR}/cmake" ${CMAKE_MODULE_PATH})

include(CheckCXXCompilerFlag)
include(CheckCXXCompilerHashEmbed)

if (NOT DEFINED CMAKE_SUPPRESS_DEVELOPER_WARNINGS)
    set(CMAKE_SUPPRESS_DEVELOPER_WARNINGS 1 CACHE INTERNAL "No dev warnings")
endif()

# We want to explictly include all include directories when generating the
# compilation database as not all clang/gcc share the same implicit includes
# leading to essentially non-working compile_commands.json
if (CMAKE_EXPORT_COMPILE_COMMANDS)
    set(CMAKE_CXX_STANDARD_INCLUDE_DIRECTORIES
        ${CMAKE_CXX_IMPLICIT_INCLUDE_DIRECTORIES})
endif()

option(BUILD_GUI "Build GUI" OFF)
option(BUILD_PYTHON "Build Python integration" ON)
option(BUILD_RUST "Build Rust integration" OFF)
option(BUILD_TESTS "Build tests" OFF)
option(USE_OPENMP "Use OpenMP to accelerate analytic placer" OFF)
option(STATIC_BUILD "Create static build" OFF)
option(EXTERNAL_CHIPDB "Create build with pre-built chipdb binaries" OFF)
option(WERROR "pass -Werror to compiler (used for CI)" OFF)
option(PROFILER "Link against libprofiler" OFF)
option(USE_IPO "Compile nextpnr with IPO" ON)

set(PROGRAM_PREFIX "" CACHE STRING "Name prefix for executables")

if (BUILD_GUI AND NOT BUILD_PYTHON)
    message(FATAL_ERROR "GUI requires Python to build")
endif()

if (NOT CMAKE_BUILD_TYPE)
    set(CMAKE_BUILD_TYPE Release)
endif()

if (USE_IPO)
    include(CheckIPOSupported)
    check_ipo_supported(RESULT ipo_supported)
    if (ipo_supported)
        message(STATUS "Building with IPO")
        set(CMAKE_INTERPROCEDURAL_OPTIMIZATION TRUE)
    else()
        message(STATUS "IPO is not supported with this compiler")
        set(CMAKE_INTERPROCEDURAL_OPTIMIZATION FALSE)
    endif()
else()
    message(STATUS "Building without IPO")
    set(CMAKE_INTERPROCEDURAL_OPTIMIZATION FALSE)
endif()

check_cxx_compiler_hash_embed(HAS_HASH_EMBED CXX_FLAGS_HASH_EMBED)
set(CMAKE_CXX_FLAGS "${CMAKE_CXX_FLAGS} ${CXX_FLAGS_HASH_EMBED}")
if (EXTERNAL_CHIPDB)
    set(BBASM_MODE "binary")
elseif (HAS_HASH_EMBED)
    set(BBASM_MODE "embed")
elseif (WIN32)
    set(BBASM_MODE "resource")
else()
    set(BBASM_MODE "string")
endif()

find_package(Threads)
if (NOT Threads_FOUND)
    add_definitions(-DNPNR_DISABLE_THREADS)
endif()

if (WASI)
    set(CMAKE_EXE_LINKER_FLAGS "${CMAKE_EXE_LINKER_FLAGS} -lwasi-emulated-mman")
    add_definitions(
        -DBOOST_EXCEPTION_DISABLE
        -DBOOST_NO_EXCEPTIONS
    )
    if (NOT Threads_FOUND)
        add_definitions(-DBOOST_NO_CXX11_HDR_MUTEX)
    endif()
endif()

if (STATIC_BUILD)
    set(Boost_USE_STATIC_LIBS   ON)
    set(Python_USE_STATIC_LIBS  ON)
    if (${CMAKE_SYSTEM_NAME} MATCHES "Darwin")
    elseif (${CMAKE_SYSTEM_NAME} MATCHES "Windows")
        if (MSVC)
            set(CMAKE_CXX_FLAGS_RELEASE "/MT")
            set(CMAKE_CXX_FLAGS_DEBUG "/MTd")
        endif()
    else()
        set(CMAKE_FIND_LIBRARY_SUFFIXES ".a")
        set(CMAKE_EXE_LINKER_FLAGS "${CMAKE_EXE_LINKER_FLAGS} -static")
        if (BUILD_PYTHON)
            find_package(ZLIB)
            find_package(EXPAT)
        endif()
    endif()
endif()

if (EXTERNAL_CHIPDB)
    set(EXTERNAL_CHIPDB_ROOT "${CMAKE_INSTALL_PREFIX}/share/nextpnr" CACHE STRING
        "External chipdb path")
    message(STATUS "Using external chipdb path: ${EXTERNAL_CHIPDB_ROOT}")
    add_definitions("-DEXTERNAL_CHIPDB_ROOT=\"${EXTERNAL_CHIPDB_ROOT}\"")
endif()

# List of families to build
<<<<<<< HEAD
set(FAMILIES generic ice40 ecp5 nexus fpga_interchange machxo2 mistral himbaechel)
set(STABLE_FAMILIES generic ice40 ecp5)
set(EXPERIMENTAL_FAMILIES nexus fpga_interchange machxo2 mistral himbaechel)
=======
set(FAMILIES generic ice40 ecp5 nexus gowin machxo2 mistral himbaechel)
set(STABLE_FAMILIES generic ice40 ecp5)
set(EXPERIMENTAL_FAMILIES nexus gowin machxo2 mistral himbaechel)
>>>>>>> 1ed03ae9

set(ARCH "" CACHE STRING "Architecture family for nextpnr build")
set_property(CACHE ARCH PROPERTY STRINGS ${FAMILIES})

if (NOT ARCH)
    message(STATUS "Architecture needs to be set, set desired one with -DARCH=xxx")
    message(STATUS "Supported architectures are :")
    message(STATUS "  all")
    message(STATUS "  all+alpha")
    foreach (item ${FAMILIES})
        message(STATUS "  ${item}")
    endforeach()
    message(FATAL_ERROR "Architecture setting is mandatory")
endif()

if (ARCH STREQUAL "all+alpha")
    set(ARCH ${STABLE_FAMILIES} ${EXPERIMENTAL_FAMILIES})
elseif (ARCH STREQUAL "all")
    set(ARCH ${STABLE_FAMILIES})
endif()

foreach (item ${ARCH})
    if (NOT item IN_LIST FAMILIES)
        message(FATAL_ERROR "Architecture '${item}' not in list of supported architectures")
    endif()
endforeach()

set(CMAKE_CXX_STANDARD 17)
if (MSVC)
    set(CMAKE_CONFIGURATION_TYPES "Debug;Release" CACHE STRING "" FORCE)
    set(CMAKE_CXX_FLAGS_DEBUG "${CMAKE_CXX_FLAGS_DEBUG} /D_DEBUG /W4 /wd4100 /wd4244 /wd4125 /wd4800 /wd4456 /wd4458 /wd4305 /wd4459 /wd4121 /wd4996")
    set(CMAKE_CXX_FLAGS_RELEASE "${CMAKE_CXX_FLAGS_RELEASE} /W4 /wd4100 /wd4244 /wd4125 /wd4800 /wd4456 /wd4458 /wd4305 /wd4459 /wd4121 /wd4996 /wd4127")
else()
    # N.B. the -Wno-array-bounds is to work around a false positive in GCC 9
    set(WARN_FLAGS "-Wall -Wextra")
    foreach (TRY_WARN_FLAG no-unused-parameter no-missing-field-initializers no-array-bounds no-format-truncation)
        check_cxx_compiler_flag("-W${TRY_WARN_FLAG}" HAS_W${TRY_WARN_FLAG})
        if (HAS_W${TRY_WARN_FLAG})
            set(WARN_FLAGS "${WARN_FLAGS} -W${TRY_WARN_FLAG}")
        endif()
    endforeach()
    if (WERROR)
        set(WARN_FLAGS "${WARN_FLAGS} -Werror")
    endif()
    set(CMAKE_CXX_FLAGS_DEBUG "${WARN_FLAGS} -fPIC -ggdb -pipe")
    if (USE_OPENMP)
        set(CMAKE_CXX_FLAGS_RELEASE "${WARN_FLAGS} -fPIC -O3 -g -pipe -fopenmp")
    else()
        set(CMAKE_CXX_FLAGS_RELEASE "${WARN_FLAGS} -fPIC -O3 -g -pipe")
    endif()
endif()

set(boost_libs filesystem program_options iostreams system)
if (Threads_FOUND)
    list(APPEND boost_libs thread)
endif()
find_package(Boost REQUIRED COMPONENTS ${boost_libs})

if (BUILD_PYTHON)
    # TODO: sensible minimum Python version
    find_package(Python3 3.5 REQUIRED COMPONENTS Interpreter Development.Embed)
    find_package(pybind11 CONFIG)
    if (NOT pybind11_FOUND)
        message(STATUS "Using built-in pybind11")
        add_subdirectory(3rdparty/pybind11 EXCLUDE_FROM_ALL)
    endif()
    include_directories(${Python3_INCLUDE_DIRS})
else()
    find_package(Python3 3.5 REQUIRED COMPONENTS Interpreter)
    add_definitions("-DNO_PYTHON")
endif()

if (BUILD_RUST)
    add_subdirectory(3rdparty/corrosion)
    corrosion_import_crate(MANIFEST_PATH rust/Cargo.toml PROFILE "release" IMPORTED_CRATES RUST_CRATES)
else()
    add_definitions("-DNO_RUST")
endif()

if (BUILD_GUI)
    # Find the Qt5 libraries
    find_package(Qt5 COMPONENTS Core Widgets OpenGL REQUIRED)

    # For higher quality backtraces
    set(CMAKE_ENABLE_EXPORTS ON)

    add_subdirectory(3rdparty/QtPropertyBrowser EXCLUDE_FROM_ALL)
else()
    add_definitions(-DNO_GUI)
endif()

find_package(Eigen3 REQUIRED NO_MODULE)

add_subdirectory(3rdparty/json11)

add_subdirectory(3rdparty/oourafft)

set(CMAKE_MODULE_PATH "${CMAKE_SOURCE_DIR}/3rdparty/sanitizers-cmake/cmake" ${CMAKE_MODULE_PATH})
find_package(Sanitizers)

if (BUILD_TESTS)
    add_subdirectory(3rdparty/googletest/googletest EXCLUDE_FROM_ALL)
    enable_testing()
endif()

if (CMAKE_CROSSCOMPILING)
    set(BBA_IMPORT "IMPORTFILE-NOTFOUND" CACHE FILEPATH
        "Path to the `bba-export.cmake` export file from a native build")
    include(${BBA_IMPORT})
else()
    add_subdirectory(bba)
endif()

include(BBAsm)

add_subdirectory(common)
add_subdirectory(common/kernel)
add_subdirectory(common/place)
add_subdirectory(common/route)
add_subdirectory(frontend)
add_subdirectory(json)
add_subdirectory(rust)

add_subdirectory(tests/gui)

add_custom_target(nextpnr-all-bba)

function(add_nextpnr_architecture target)
    cmake_parse_arguments(arg "" "MAIN_SOURCE" "CORE_SOURCES;TEST_SOURCES;CURRENT_SOURCE_DIR;CURRENT_BINARY_DIR" ${ARGN})

    if (NOT arg_CURRENT_SOURCE_DIR)
        set(arg_CURRENT_SOURCE_DIR ${CMAKE_CURRENT_SOURCE_DIR})
    endif()
    if (NOT arg_CURRENT_BINARY_DIR)
        set(arg_CURRENT_BINARY_DIR ${CMAKE_CURRENT_BINARY_DIR})
    endif()

    set(arg_MAIN_SOURCE "${arg_CURRENT_SOURCE_DIR}/${arg_MAIN_SOURCE}")
    list(TRANSFORM arg_CORE_SOURCES PREPEND ${arg_CURRENT_SOURCE_DIR}/)
    list(TRANSFORM arg_TEST_SOURCES PREPEND ${arg_CURRENT_SOURCE_DIR}/)

    # Defs library: used by everything
    #
    # This library doesn't include any code, and is used to share compiler options.

    add_library(nextpnr-${target}-defs INTERFACE)

    target_include_directories(nextpnr-${target}-defs INTERFACE
        ${CMAKE_SOURCE_DIR}/common/kernel
        ${arg_CURRENT_SOURCE_DIR}
    )

    string(TOUPPER ${family} family_upper)
    target_compile_definitions(nextpnr-${target}-defs INTERFACE
        NEXTPNR_NAMESPACE=nextpnr_${family}
        ARCHNAME=${family}
        ARCH_${family_upper}
    )

    # Core library: used by both CLI/GUI and tests

    add_library(nextpnr-${target}-core INTERFACE)

    target_sources(nextpnr-${target}-core INTERFACE
        ${arg_CORE_SOURCES}
    )

    target_link_libraries(nextpnr-${target}-core INTERFACE
        nextpnr-${target}-defs
        nextpnr_kernel
        nextpnr_place
        nextpnr_route
        nextpnr_frontend
        nextpnr_json
    )

    target_link_libraries(nextpnr-${target}-core INTERFACE
        Boost::headers
        ${Boost_LIBRARIES}
        Eigen3::Eigen
        oourafft
    )

    if (Threads_FOUND)
        target_link_libraries(nextpnr-${target}-core INTERFACE Threads::Threads)
    endif()

    if (BUILD_GUI)
        add_subdirectory(${CMAKE_SOURCE_DIR}/gui ${arg_CURRENT_BINARY_DIR}/gui)

        # Upsettingly, there is a cyclic dependency between `common/kernel` and `gui`, so these
        # two libraries have to be added separately to all executable targets.
    endif()

    if (BUILD_PYTHON)
        target_link_libraries(nextpnr-${target}-core INTERFACE ${Python3_LIBRARIES})
        if (STATIC_BUILD)
            target_link_libraries(nextpnr-${target}-core INTERFACE ZLIB::ZLIB EXPAT::EXPAT)
        endif()
    endif()

    if (BUILD_RUST)
        foreach (crate ${RUST_CRATES})
            target_link_libraries(nextpnr-${target}-core INTERFACE ${crate})
        endforeach()
    endif()

    if (PROFILER)
        target_link_libraries(nextpnr-${target}-core INTERFACE profiler)
    endif()

    add_sanitizers(nextpnr-${target}-core)

    # Chip database

    add_library(nextpnr-${target}-bba INTERFACE EXCLUDE_FROM_ALL)

    add_dependencies(nextpnr-all-bba nextpnr-${target}-bba)

    add_library(nextpnr-${target}-chipdb INTERFACE EXCLUDE_FROM_ALL)

    target_link_libraries(nextpnr-${target}-core INTERFACE nextpnr-${target}-chipdb)

    # CLI/GUI runner

    add_executable(nextpnr-${target} ${arg_MAIN_SOURCE})
    set_property(TARGET nextpnr-${target} PROPERTY RUNTIME_OUTPUT_DIRECTORY ${CMAKE_BINARY_DIR})
    set_property(TARGET nextpnr-${target} PROPERTY OUTPUT_NAME ${PROGRAM_PREFIX}nextpnr-${target})
    if (WASI)
        # set(CMAKE_EXECUTABLE_SUFFIX) breaks CMake tests for some reason
        set_property(TARGET nextpnr-${target} PROPERTY SUFFIX ".wasm")
    endif()

    target_link_libraries(nextpnr-${target} PRIVATE nextpnr-${target}-core)
    if (BUILD_GUI)
        target_link_libraries(nextpnr-${target} PRIVATE nextpnr-${target}-gui)
    endif()

    install(TARGETS nextpnr-${target} RUNTIME DESTINATION bin)

    # Test runner

    if (BUILD_TESTS)
        add_test(NAME nextpnr-${target}-test COMMAND nextpnr-${target}-test)

        add_executable(nextpnr-${target}-test ${arg_TEST_SOURCES})
        set_property(TARGET nextpnr-${target}-test PROPERTY RUNTIME_OUTPUT_DIRECTORY ${CMAKE_BINARY_DIR})

        target_include_directories(nextpnr-${target}-test PRIVATE ${CMAKE_SOURCE_DIR}/3rdparty/googletest/googletest/include)

        target_link_libraries(nextpnr-${target}-test PRIVATE gtest_main nextpnr-${target}-core)
        if (BUILD_GUI)
            target_link_libraries(nextpnr-${target}-test PRIVATE nextpnr-${target}-gui)
            target_link_libraries(nextpnr-${target}-test PRIVATE nextpnr_test_gui)
        endif()
    endif()

endfunction()

foreach (family ${ARCH})
    message(STATUS "Configuring architecture: ${family}")
    add_subdirectory(${family})
endforeach()

file(GLOB_RECURSE CLANGFORMAT_FILES *.cc *.h)
string(REGEX REPLACE "[^;]*/ice40/chipdb/chipdb-[^;]*.cc" "" CLANGFORMAT_FILES "${CLANGFORMAT_FILES}")
string(REGEX REPLACE "[^;]*/ecp5/chipdb/chipdb-[^;]*.cc" "" CLANGFORMAT_FILES "${CLANGFORMAT_FILES}")
string(REGEX REPLACE "[^;]*/nexus/chipdb/chipdb-[^;]*.cc" "" CLANGFORMAT_FILES "${CLANGFORMAT_FILES}")
string(REGEX REPLACE "[^;]*/machxo2/chipdb/chipdb-[^;]*.cc" "" CLANGFORMAT_FILES "${CLANGFORMAT_FILES}")
string(REGEX REPLACE "[^;]*/3rdparty/[^;]*" "" CLANGFORMAT_FILES "${CLANGFORMAT_FILES}")
string(REGEX REPLACE "[^;]*/libmistral/[^;]*" "" CLANGFORMAT_FILES "${CLANGFORMAT_FILES}")

add_custom_target(clangformat
    COMMAND clang-format
        -style=file
        -i
        ${CLANGFORMAT_FILES}
)<|MERGE_RESOLUTION|>--- conflicted
+++ resolved
@@ -113,15 +113,9 @@
 endif()
 
 # List of families to build
-<<<<<<< HEAD
-set(FAMILIES generic ice40 ecp5 nexus fpga_interchange machxo2 mistral himbaechel)
+set(FAMILIES generic ice40 ecp5 nexus machxo2 mistral himbaechel)
 set(STABLE_FAMILIES generic ice40 ecp5)
-set(EXPERIMENTAL_FAMILIES nexus fpga_interchange machxo2 mistral himbaechel)
-=======
-set(FAMILIES generic ice40 ecp5 nexus gowin machxo2 mistral himbaechel)
-set(STABLE_FAMILIES generic ice40 ecp5)
-set(EXPERIMENTAL_FAMILIES nexus gowin machxo2 mistral himbaechel)
->>>>>>> 1ed03ae9
+set(EXPERIMENTAL_FAMILIES nexus machxo2 mistral himbaechel)
 
 set(ARCH "" CACHE STRING "Architecture family for nextpnr build")
 set_property(CACHE ARCH PROPERTY STRINGS ${FAMILIES})
