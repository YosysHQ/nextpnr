--- conflicted
+++ resolved
@@ -52,8 +52,6 @@
 
 // Return true if a cell is a global buffer
 inline bool is_gbuf(const CellInfo *cell) { return cell->type == "SB_GB"; }
-<<<<<<< HEAD
-=======
 
 // Return true if a cell is a RAM
 inline bool is_ram(const CellInfo *cell)
@@ -61,7 +59,6 @@
     return cell->type == "SB_RAM40_4K" || cell->type == "SB_RAM40_4KNR" ||
            cell->type == "SB_RAM40_4KNW" || cell->type == "SB_RAM40_4KNRNW";
 }
->>>>>>> 5af707a0
 
 // Convert a SB_LUT primitive to (part of) an ICESTORM_LC, swapping ports
 // as needed. Set no_dff if a DFF is not being used, so that the output
