--- conflicted
+++ resolved
@@ -41,11 +41,6 @@
 extra_cell_config = dict()
 packages = list()
 
-<<<<<<< HEAD
-wire_uphill_belports = dict()
-wire_downhill_belports = dict()
-=======
->>>>>>> c57463e8
 wire_belports = dict()
 
 wire_names = dict()
@@ -462,12 +457,6 @@
     bel_wires[bel].append((wire, port, 0))
 
 def add_bel_output(bel, wire, port):
-<<<<<<< HEAD
-    if wire not in wire_uphill_belports:
-        wire_uphill_belports[wire] = set()
-    wire_uphill_belports[wire].add((bel, port))
-=======
->>>>>>> c57463e8
     if wire not in wire_belports:
         wire_belports[wire] = set()
     wire_belports[wire].add((bel, port))
@@ -1014,27 +1003,6 @@
         num_downhill = 0
         list_downhill = None
 
-<<<<<<< HEAD
-    if wire in wire_uphill_belports:
-        num_bels_uphill = len(wire_uphill_belports[wire])
-        bba.l("wire%d_upbels" % wire, "BelPortPOD")
-        for belport in sorted(wire_uphill_belports[wire]):
-            bba.u32(belport[0], "bel_index")
-            bba.u32(portpins[belport[1]], "port")
-    else:
-        num_bels_uphill = 0
-
-    if wire in wire_downhill_belports:
-        num_bels_downhill = len(wire_downhill_belports[wire])
-        bba.l("wire%d_downbels" % wire, "BelPortPOD")
-        for belport in sorted(wire_downhill_belports[wire]):
-            bba.u32(belport[0], "bel_index")
-            bba.u32(portpins[belport[1]], "port")
-    else:
-        num_bels_downhill = 0
-
-=======
->>>>>>> c57463e8
     if wire in wire_belports:
         num_bel_pins = len(wire_belports[wire])
         bba.l("wire%d_bels" % wire, "BelPortPOD")
@@ -1053,15 +1021,6 @@
     info["num_downhill"] = num_downhill
     info["list_downhill"] = list_downhill
 
-<<<<<<< HEAD
-    info["num_bels_downhill"] = num_bels_downhill
-    info["list_bels_downhill"] = ("wire%d_downbels" % wire) if num_bels_downhill > 0 else None
-
-    info["num_bels_uphill"] = num_bels_uphill
-    info["list_bels_uphill"] = ("wire%d_upbels" % wire) if num_bels_uphill > 0 else None
-
-=======
->>>>>>> c57463e8
     info["num_bel_pins"] = num_bel_pins
     info["list_bel_pins"] = ("wire%d_bels" % wire) if num_bel_pins > 0 else None
 
@@ -1139,13 +1098,6 @@
     bba.u32(info["num_downhill"], "num_downhill")
     bba.r(info["list_uphill"], "pips_uphill")
     bba.r(info["list_downhill"], "pips_downhill")
-<<<<<<< HEAD
-    bba.u32(info["num_bels_uphill"], "num_bels_uphill")
-    bba.u32(info["num_bels_downhill"], "num_bels_downhill")
-    bba.r(info["list_bels_uphill"], "bels_uphill")
-    bba.r(info["list_bels_downhill"], "bels_downhill")
-=======
->>>>>>> c57463e8
     bba.u32(info["num_bel_pins"], "num_bel_pins")
     bba.r(info["list_bel_pins"], "bel_pins")
     bba.u32(len(wire_segments[wire]), "num_segments")
