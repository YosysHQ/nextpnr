--- conflicted
+++ resolved
@@ -263,11 +263,8 @@
     dqce_bels: list[SpineBel] = field(default_factory = list)
     dcs_bels: list[SpineBel] = field(default_factory = list)
     dhcen_bels: list[WireBel] = field(default_factory = list)
-<<<<<<< HEAD
     io_dlldly_bels: list[IoBel] = field(default_factory = list)
-=======
     segments: list[Segment] = field(default_factory = list)
->>>>>>> 864c1e47
 
     def create_bottom_io(self):
         self.bottom_io = BottomIO()
@@ -287,10 +284,8 @@
     def add_dcs_bel(self, spine: str, x: int, y: int, z: int):
         self.dcs_bels.append(SpineBel(self.strs.id(spine), x, y, z))
 
-<<<<<<< HEAD
     def add_io_dlldly_bel(self, io: str, dlldly: str):
         self.io_dlldly_bels.append(IoBel(self.strs.id(io), self.strs.id(dlldly)))
-=======
     def add_segment(self, x: int, seg_idx: int, min_x: int, min_y: int, max_x: int, max_y: int,
             top_row: int, bottom_row: int, top_wire: str, bottom_wire: str, top_gate_wire: list, bottom_gate_wire: list):
         new_seg = Segment(x, seg_idx, min_x, min_y, max_x, max_y, top_row, bottom_row,
@@ -305,7 +300,6 @@
         else:
             new_seg.bottom_gate_wire.append(self.strs.id(''))
         self.segments.append(new_seg)
->>>>>>> 864c1e47
 
     def serialise_lists(self, context: str, bba: BBAWriter):
         self.bottom_io.serialise_lists(f"{context}_bottom_io", bba)
@@ -323,15 +317,12 @@
         bba.label(f"{context}_dhcen_bels")
         for i, t in enumerate(self.dhcen_bels):
             t.serialise(f"{context}_dhcen_bel{i}", bba)
-<<<<<<< HEAD
         bba.label(f"{context}_io_dlldly_bels")
         for i, t in enumerate(self.io_dlldly_bels):
             t.serialise(f"{context}_io_dlldly_bel{i}", bba)
-=======
         bba.label(f"{context}_segments")
         for i, t in enumerate(self.segments):
             t.serialise(f"{context}_segment{i}", bba)
->>>>>>> 864c1e47
 
     def serialise(self, context: str, bba: BBAWriter):
         bba.u32(self.flags)
@@ -340,11 +331,8 @@
         bba.slice(f"{context}_dqce_bels", len(self.dqce_bels))
         bba.slice(f"{context}_dcs_bels", len(self.dcs_bels))
         bba.slice(f"{context}_dhcen_bels", len(self.dhcen_bels))
-<<<<<<< HEAD
         bba.slice(f"{context}_io_dlldly_bels", len(self.io_dlldly_bels))
-=======
         bba.slice(f"{context}_segments", len(self.segments))
->>>>>>> 864c1e47
 
 @dataclass
 class PackageExtraData(BBAStruct):
@@ -477,6 +465,9 @@
         wire_type, node = node_hdr
         if len(node) < 2:
             continue
+        min_wire_name_len = 0
+        if node:
+            min_wire_name_len = len(next(iter(node))[2])
         for y, x, wire in node:
             if wire_type:
                 if not chip.tile_type_at(x, y).has_wire(wire):
@@ -486,7 +477,11 @@
             new_node = NodeWire(x, y, wire)
             gl_nodes = global_nodes.setdefault(node_name, [])
             if new_node not in gl_nodes:
-                    gl_nodes.append(NodeWire(x, y, wire))
+                if len(wire) < min_wire_name_len:
+                    min_wire_name_len = len(wire)
+                    gl_nodes.insert(0, new_node)
+                else:
+                    gl_nodes.append(new_node)
 
     for name, node in global_nodes.items():
         chip.add_node(node)
@@ -495,15 +490,12 @@
     def get_wire_type(name):
         if name in {'XD0', 'XD1', 'XD2', 'XD3', 'XD4', 'XD5',}:
             return "X0"
-<<<<<<< HEAD
         if name in {"PCLK_DUMMY"}:
             return "GLOBAL_CLK"
         if name in {"DLLDLY_OUT"}:
             return "DLLDLY_O"
-=======
         if name in {'LT00', 'LT10', 'LT20', 'LT30', 'LT02', 'LT13'}:
             return "LW_TAP"
->>>>>>> 864c1e47
         return ""
 
     for dst, srcs in db.grid[y][x].pips.items():
@@ -1403,11 +1395,9 @@
     # create spine->dcs bel map
     for spine, bel in dcs_bels.items():
         chip.extra_data.add_dcs_bel(spine, bel[0], bel[1], bel[2])
-<<<<<<< HEAD
     # create iob->dlldly bel map
     for io, dlldly in io_dlldly_bels.items():
         chip.extra_data.add_io_dlldly_bel(io, dlldly)
-=======
     # create segments
     if hasattr(db, "segments"):
         for y_x_idx, seg in db.segments.items():
@@ -1425,7 +1415,6 @@
                     node.append(NodeWire(col, row, f'LB{idx}1'))
                 chip.add_node(node)
             chip.add_node(lt_node)
->>>>>>> 864c1e47
 
 def create_timing_info(chip: Chip, db: chipdb.Device):
     def group_to_timingvalue(group):
