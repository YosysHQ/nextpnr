--- conflicted
+++ resolved
@@ -50,14 +50,11 @@
 BANDGAP_Z = 279
 
 DQCE_Z = 280 # : 286 reserve for 6 DQCEs
-<<<<<<< HEAD
-DCS_Z  = 286 # : 287 reserve for 2 DCSs
+DCS_Z  = 286 # : 288 reserve for 2 DCSs
 DHCEN_Z = 288 # : 298
-=======
-DCS_Z  = 286 # : 288 reserve for 2 DCSs
-
-USERFLASH_Z = 288
->>>>>>> 4cf7afed
+
+USERFLASH_Z = 298
+
 
 DSP_Z          = 509
 
