#ifndef GOWIN_H
#define GOWIN_H

#include "nextpnr.h"

NEXTPNR_NAMESPACE_BEGIN

namespace {
// Return true if a cell is a LUT
inline bool type_is_lut(IdString cell_type) { return cell_type.in(id_LUT1, id_LUT2, id_LUT3, id_LUT4); }
inline bool is_lut(const CellInfo *cell) { return type_is_lut(cell->type); }
// Return true if a cell is a DFF
inline bool type_is_dff(IdString cell_type)
{
    return cell_type.in(id_DFF, id_DFFE, id_DFFN, id_DFFNE, id_DFFS, id_DFFSE, id_DFFNS, id_DFFNSE, id_DFFR, id_DFFRE,
                        id_DFFNR, id_DFFNRE, id_DFFP, id_DFFPE, id_DFFNP, id_DFFNPE, id_DFFC, id_DFFCE, id_DFFNC,
                        id_DFFNCE);
}
inline bool is_dff(const CellInfo *cell) { return type_is_dff(cell->type); }
// Return true if a cell is a ALU
inline bool type_is_alu(IdString cell_type) { return cell_type == id_ALU; }
inline bool is_alu(const CellInfo *cell) { return type_is_alu(cell->type); }

inline bool type_is_diffio(IdString cell_type)
{
    return cell_type.in(id_ELVDS_IOBUF, id_ELVDS_IBUF, id_ELVDS_TBUF, id_ELVDS_OBUF, id_TLVDS_IOBUF, id_TLVDS_IBUF,
                        id_TLVDS_TBUF, id_TLVDS_OBUF);
}
inline bool is_diffio(const CellInfo *cell) { return type_is_diffio(cell->type); }

// IOLOGIC input and output separately

inline bool type_is_iologico(IdString cell_type)
{
    return cell_type.in(id_ODDR, id_ODDRC, id_OSER4, id_OSER8, id_OSER10, id_OVIDEO);
}
inline bool is_iologico(const CellInfo *cell) { return type_is_iologico(cell->type); }

inline bool type_is_iologici(IdString cell_type)
{
    return cell_type.in(id_IDDR, id_IDDRC, id_IDES4, id_IDES8, id_IDES10, id_IVIDEO);
}
inline bool is_iologici(const CellInfo *cell) { return type_is_iologici(cell->type); }

// Return true if a cell is a SSRAM
inline bool type_is_ssram(IdString cell_type) { return cell_type.in(id_RAM16SDP1, id_RAM16SDP2, id_RAM16SDP4); }
inline bool is_ssram(const CellInfo *cell) { return type_is_ssram(cell->type); }

// Return true if a cell is a BSRAM
inline bool type_is_bsram(IdString cell_type)
{
    return cell_type.in(id_SP, id_SPX9, id_pROM, id_pROMX9, id_ROM, id_SDP, id_SDPB, id_SDPX9B, id_DP, id_DPB,
                        id_DPX9B);
}
inline bool is_bsram(const CellInfo *cell) { return type_is_bsram(cell->type); }

// Return true if a cell is a DSP
inline bool type_is_dsp(IdString cell_type)
{
    return cell_type.in(id_PADD9, id_PADD18, id_MULT9X9, id_MULT18X18, id_MULT36X36, id_ALU54D, id_MULTALU18X18,
                        id_MULTALU36X18, id_MULTADDALU18X18);
}
inline bool is_dsp(const CellInfo *cell) { return type_is_dsp(cell->type); }

// Return true if a cell is CLKDIV
inline bool type_is_clkdiv(IdString cell_type) { return cell_type == id_CLKDIV; }
inline bool is_clkdiv(const CellInfo *cell) { return type_is_clkdiv(cell->type); }

// Return true if a cell is CLKDIV2
inline bool type_is_clkdiv2(IdString cell_type) { return cell_type == id_CLKDIV2; }
inline bool is_clkdiv2(const CellInfo *cell) { return type_is_clkdiv2(cell->type); }

// Return true for HCLK Cells
inline bool is_hclk(const CellInfo *cell) { return type_is_clkdiv2(cell->type) || type_is_clkdiv(cell->type); }

// Return true if a cell is a UserFlash
inline bool type_is_userflash(IdString cell_type)
{
    return cell_type.in(id_FLASH96K, id_FLASH256K, id_FLASH608K, id_FLASH128K, id_FLASH64K, id_FLASH64K, id_FLASH64KZ,
                        id_FLASH96KA);
}
inline bool is_userflash(const CellInfo *cell) { return type_is_userflash(cell->type); }

// ==========================================
// extra data in the chip db
// ==========================================
NPNR_PACKED_STRUCT(struct Pad_extra_data_POD {
    int32_t pll_tile;
    int32_t pll_bel;
    int32_t pll_type;
});

NPNR_PACKED_STRUCT(struct Tile_extra_data_POD {
    int32_t class_id;
    int16_t io16_x_off;
    int16_t io16_y_off;
});

NPNR_PACKED_STRUCT(struct Bottom_io_cnd_POD {
    int32_t wire_a_net;
    int32_t wire_b_net;
});

NPNR_PACKED_STRUCT(struct Bottom_io_POD {
    // simple OBUF
    static constexpr int8_t NORMAL = 0;
    // DDR
    static constexpr int8_t DDR = 1;
    RelSlice<Bottom_io_cnd_POD> conditions;
});

NPNR_PACKED_STRUCT(struct Spine_bel_POD {
    int32_t spine;
    int32_t bel_x;
    int32_t bel_y;
    int32_t bel_z;
});

NPNR_PACKED_STRUCT(struct Wire_bel_POD {
    int32_t pip_xy;
    int32_t pip_dst;
    int32_t pip_src;
    int32_t bel_x;
    int32_t bel_y;
    int32_t bel_z;
    int32_t side;
});

NPNR_PACKED_STRUCT(struct Extra_chip_data_POD {
    int32_t chip_flags;
    Bottom_io_POD bottom_io;
    RelSlice<IdString> diff_io_types;
    RelSlice<Spine_bel_POD> dqce_bels;
    RelSlice<Spine_bel_POD> dcs_bels;
    RelSlice<Wire_bel_POD> dhcen_bels;
    // chip flags
    static constexpr int32_t HAS_SP32 = 1;
    static constexpr int32_t NEED_SP_FIX = 2;
    static constexpr int32_t NEED_BSRAM_OUTREG_FIX = 4;
    static constexpr int32_t NEED_BLKSEL_FIX = 8;
    static constexpr int32_t HAS_BANDGAP = 16;
});

} // namespace

// Bels Z ranges. It is desirable that these numbers be synchronized with the chipdb generator
namespace BelZ {
enum
{
    LUT0_Z = 0,
    LUT7_Z = 14,
    MUX20_Z = 16,
    MUX21_Z = 18,
    MUX23_Z = 22,
    MUX27_Z = 29,
    ALU0_Z = 30, // :35, 6 ALU
    RAMW_Z = 36, // RAM16SDP4

    IOBA_Z = 50,
    IOBB_Z = 51, // +IOBC...IOBL

    IOLOGICA_Z = 70,
    IDES16_Z = 74,
    OSER16_Z = 75,

    BUFG_Z = 76, // : 81 reserve just in case
    BSRAM_Z = 100,

    OSC_Z = 274,
    PLL_Z = 275,
    GSR_Z = 276,
    VCC_Z = 277,
    VSS_Z = 278,
    BANDGAP_Z = 279,

<<<<<<< HEAD
    DQCE_Z = 280,  // : 286 reserve for 6 DQCEs
    DCS_Z = 286,   // : 287 reserve for 2 DCSs
    DHCEN_Z = 288, // : 298
=======
    DQCE_Z = 280, // : 286 reserve for 6 DQCEs
    DCS_Z = 286,  // : 288 reserve for 2 DCSs

    USERFLASH_Z = 288,
>>>>>>> 4cf7afed

    // The two least significant bits encode Z for 9-bit adders and
    // multipliers, if they are equal to 0, then we get Z of their common
    // 18-bit equivalent.
    DSP_Z = 509, // DSP

    DSP_0_Z = 511, // DSP macro 0
    PADD18_0_0_Z = 512,
    PADD9_0_0_Z = 512 + 1,
    PADD9_0_1_Z = 512 + 2,
    PADD18_0_1_Z = 516,
    PADD9_0_2_Z = 516 + 1,
    PADD9_0_3_Z = 516 + 2,

    MULT18X18_0_0_Z = 520,
    MULT9X9_0_0_Z = 520 + 1,
    MULT9X9_0_1_Z = 520 + 2,
    MULT18X18_0_1_Z = 524,
    MULT9X9_0_2_Z = 524 + 1,
    MULT9X9_0_3_Z = 524 + 2,

    ALU54D_0_Z = 524 + 3,
    MULTALU18X18_0_Z = 528,
    MULTALU36X18_0_Z = 528 + 1,
    MULTADDALU18X18_0_Z = 528 + 2,

    MULT36X36_Z = 528 + 3,

    DSP_1_Z = 543, // DSP macro 1
    PADD18_1_0_Z = 544,
    PADD9_1_0_Z = 544 + 1,
    PADD9_1_1_Z = 544 + 2,
    PADD18_1_1_Z = 548,
    PADD9_1_2_Z = 548 + 1,
    PADD9_1_3_Z = 548 + 2,

    MULT18X18_1_0_Z = 552,
    MULT9X9_1_0_Z = 552 + 1,
    MULT9X9_1_1_Z = 552 + 2,
    MULT18X18_1_1_Z = 556,
    MULT9X9_1_2_Z = 556 + 1,
    MULT9X9_1_3_Z = 556 + 2,

    ALU54D_1_Z = 556 + 3,
    MULTALU18X18_1_Z = 560,
    MULTALU36X18_1_Z = 560 + 1,
    MULTADDALU18X18_1_Z = 560 + 2,

    // HCLK Bels
    CLKDIV2_0_Z = 610,
    CLKDIV2_1_Z = 611,
    CLKDIV2_2_Z = 612,
    CLKDIV2_3_Z = 613,

    CLKDIV_0_Z = 620,
    CLKDIV_1_Z = 621,
    CLKDIV_2_Z = 622,
    CLKDIV_3_Z = 623
};
}

NEXTPNR_NAMESPACE_END
#endif<|MERGE_RESOLUTION|>--- conflicted
+++ resolved
@@ -173,16 +173,12 @@
     VSS_Z = 278,
     BANDGAP_Z = 279,
 
-<<<<<<< HEAD
+
     DQCE_Z = 280,  // : 286 reserve for 6 DQCEs
-    DCS_Z = 286,   // : 287 reserve for 2 DCSs
+    DCS_Z = 286,   // : 288 reserve for 2 DCSs
     DHCEN_Z = 288, // : 298
-=======
-    DQCE_Z = 280, // : 286 reserve for 6 DQCEs
-    DCS_Z = 286,  // : 288 reserve for 2 DCSs
-
-    USERFLASH_Z = 288,
->>>>>>> 4cf7afed
+
+    USERFLASH_Z = 298,
 
     // The two least significant bits encode Z for 9-bit adders and
     // multipliers, if they are equal to 0, then we get Z of their common
