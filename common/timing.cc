/*
 *  nextpnr -- Next Generation Place and Route
 *
 *  Copyright (C) 2018  David Shah <david@symbioticeda.com>
 *
 *  Permission to use, copy, modify, and/or distribute this software for any
 *  purpose with or without fee is hereby granted, provided that the above
 *  copyright notice and this permission notice appear in all copies.
 *
 *  THE SOFTWARE IS PROVIDED "AS IS" AND THE AUTHOR DISCLAIMS ALL WARRANTIES
 *  WITH REGARD TO THIS SOFTWARE INCLUDING ALL IMPLIED WARRANTIES OF
 *  MERCHANTABILITY AND FITNESS. IN NO EVENT SHALL THE AUTHOR BE LIABLE FOR
 *  ANY SPECIAL, DIRECT, INDIRECT, OR CONSEQUENTIAL DAMAGES OR ANY DAMAGES
 *  WHATSOEVER RESULTING FROM LOSS OF USE, DATA OR PROFITS, WHETHER IN AN
 *  ACTION OF CONTRACT, NEGLIGENCE OR OTHER TORTIOUS ACTION, ARISING OUT OF
 *  OR IN CONNECTION WITH THE USE OR PERFORMANCE OF THIS SOFTWARE.
 *
 */

#include "timing.h"
#include <algorithm>
#include <unordered_map>
#include <utility>
#include "log.h"
#include "util.h"
#include <boost/range/adaptor/reversed.hpp>

NEXTPNR_NAMESPACE_BEGIN

typedef std::vector<const PortRef *> PortRefVector;
typedef std::map<int, unsigned> DelayFrequency;

struct Timing
{
    Context *ctx;
    bool net_delays;
    bool update;
    delay_t min_slack;
    PortRefVector current_path;
    PortRefVector *crit_path;
    DelayFrequency *slack_histogram;

    struct TimingData {
        TimingData() : max_arrival(), max_path_length(), min_remaining_budget() {}
        TimingData(delay_t max_arrival) : max_arrival(max_arrival), max_path_length(), min_remaining_budget() {}
        delay_t max_arrival;
        unsigned max_path_length = 0;
        delay_t min_remaining_budget;
    };

    Timing(Context *ctx, bool net_delays, bool update, PortRefVector *crit_path = nullptr,
           DelayFrequency *slack_histogram = nullptr)
            : ctx(ctx), net_delays(net_delays), update(update), min_slack(1.0e12 / ctx->target_freq),
              crit_path(crit_path), slack_histogram(slack_histogram)
    {
    }

    delay_t follow_net(NetInfo *net, int path_length, delay_t slack)
    {
        const delay_t default_budget = slack / (path_length + 1);
        delay_t net_budget = default_budget;
        for (auto &usr : net->users) {
            auto delay = net_delays ? ctx->getNetinfoRouteDelay(net, usr) : delay_t();
            if (crit_path)
                current_path.push_back(&usr);
<<<<<<< HEAD
            // If budget override is less than existing budget, then do not increment
            // path length
            int pl = path_length + 1;
            auto budget = net_budget;
            if (ctx->getBudgetOverride(net, usr, budget) && budget < net_budget) {
                net_budget = budget;
                pl = std::max(1, path_length);
=======
            // If budget override exists, use that value and do not increment path_length
            auto budget = default_budget;
            if (ctx->getBudgetOverride(net, usr, budget)) {
                if (update)
                    usr.budget = std::min(usr.budget, budget);
                budget = follow_user_port(usr, path_length, slack - budget);
                net_budget = std::min(net_budget, budget);
            }
            else {
                budget = follow_user_port(usr, path_length + 1, slack - delay);
                net_budget = std::min(net_budget, budget);
                if (update)
                    usr.budget = std::min(usr.budget, delay + budget);
>>>>>>> c9141262
            }
            if (crit_path)
                current_path.pop_back();
        }
        return net_budget;
    }

    // Follow a path, returning budget to annotate
    delay_t follow_user_port(PortRef &user, int path_length, delay_t slack)
    {
        delay_t value;
        if (ctx->getPortClock(user.cell, user.port) != IdString()) {
            // At the end of a timing path (arguably, should check setup time
            // here too)
            value = slack / path_length;
            if (slack < min_slack) {
                min_slack = slack;
                if (crit_path)
                    *crit_path = current_path;
            }
            if (slack_histogram) {
                int slack_ps = ctx->getDelayNS(slack) * 1000;
                (*slack_histogram)[slack_ps]++;
            }
        } else {
            // Default to the path ending here, if no further paths found
            value = slack / path_length;
            // Follow outputs of the user
            for (auto port : user.cell->ports) {
                if (port.second.type == PORT_OUT) {
                    DelayInfo comb_delay;
                    // Look up delay through this path
                    bool is_path = ctx->getCellDelay(user.cell, user.port, port.first, comb_delay);
                    if (is_path) {
                        NetInfo *net = port.second.net;
                        if (net) {
                            delay_t path_budget = follow_net(net, path_length, slack - comb_delay.maxDelay());
                            value = std::min(value, path_budget);
                        }
                    }
                }
            }
        }
        return value;
    }

    delay_t walk_paths()
    {
        const auto clk_period = delay_t(1.0e12 / ctx->target_freq);

        // Go through all clocked drivers and distribute the available path
        //   slack evenly into the budget of every sink on the path
#if 0
        for (auto &cell : ctx->cells) {
            for (auto port : cell.second->ports) {
                if (port.second.type == PORT_OUT) {
                    IdString clock_domain = ctx->getPortClock(cell.second.get(), port.first);
                    if (clock_domain != IdString()) {
                        delay_t slack = clk_period; // TODO: clock constraints
                        DelayInfo clkToQ;
                        if (ctx->getCellDelay(cell.second.get(), clock_domain, port.first, clkToQ))
                            slack -= clkToQ.maxDelay();
                        if (port.second.net)
                            follow_net(port.second.net, 0, slack);
                    }
                }
            }
        }

#else
        std::vector<NetInfo*> topographical_order;
        std::unordered_map<const PortInfo*, unsigned> port_fanin;
        std::unordered_map<const NetInfo*, TimingData> net_data;

        std::vector<IdString> input_ports;
        std::vector<const PortInfo*> output_ports;
        for (auto &cell : ctx->cells) {
            input_ports.clear();
            output_ports.clear();
            bool is_io = cell.second->type == ctx->id_sb_io;
            for (auto& port : cell.second->ports) {
                if (!port.second.net) continue;
                if (port.second.type == PORT_OUT)
                    output_ports.push_back(&port.second);
                else
                    input_ports.push_back(port.first);
            }

            for (auto o : output_ports) {
                IdString clock_domain = ctx->getPortClock(cell.second.get(), o->name);
                if (clock_domain != IdString()) {
                    DelayInfo clkToQ;
                    ctx->getCellDelay(cell.second.get(), clock_domain, o->name, clkToQ);
                    topographical_order.emplace_back(o->net);
                    net_data.emplace(o->net, TimingData{ clkToQ.maxDelay() });
                }
                else {
                    if (is_io) {
                        topographical_order.emplace_back(o->net);
                        net_data.emplace(o->net, TimingData{});
                    }
                    for (auto i : input_ports) {
                        DelayInfo comb_delay;
                        bool is_path = ctx->getCellDelay(cell.second.get(), i, o->name, comb_delay);
                        if (is_path)
                            port_fanin[o]++;
                    }
                }
            }
        }

        std::deque<NetInfo*> queue(topographical_order.begin(), topographical_order.end());

        while (!queue.empty()) {
            const auto net = queue.front();
            queue.pop_front();

            for (auto &usr : net->users) {
                if (ctx->getPortClock(usr.cell, usr.port) != IdString()) {
                } else {
                    // Follow outputs of the user
                    for (auto& port : usr.cell->ports) {
                        if (port.second.type == PORT_OUT && port.second.net) {
                            DelayInfo comb_delay;
                            bool is_path = ctx->getCellDelay(usr.cell, usr.port, port.first, comb_delay);
                            if (is_path) {
                                auto it = port_fanin.find(&port.second);
                                NPNR_ASSERT(it != port_fanin.end());
                                if (--it->second == 0) {
                                    topographical_order.emplace_back(port.second.net);
                                    queue.emplace_back(port.second.net);
                                    port_fanin.erase(it);
                                }
                            }
                        }
                    }
                }
            }
        }

        // Find the maximum arrival time and max path length for each net
        for (auto net : topographical_order) {
            auto &nd = net_data.at(net);
            const auto net_arrival = nd.max_arrival;
            const auto net_length_plus_one = nd.max_path_length + 1;
            nd.min_remaining_budget = clk_period;
            for (auto &usr : net->users) {
                if (ctx->getPortClock(usr.cell, usr.port) != IdString()) {
                } else {
                    auto net_delay = ctx->getNetinfoRouteDelay(net, usr);
                    delay_t budget;
                    auto budget_override = ctx->getBudgetOverride(net, usr, budget);
                    auto usr_arrival = net_arrival + net_delay;
                    // Follow outputs of the user
                    for (auto port : usr.cell->ports) {
                        if (port.second.type == PORT_OUT && port.second.net) {
                            DelayInfo comb_delay;
                            // Look up delay through this path
                            bool is_path = ctx->getCellDelay(usr.cell, usr.port, port.first, comb_delay);
                            if (is_path) {
                                auto& data = net_data[port.second.net];
                                auto& arrival = data.max_arrival;
                                arrival = std::max(arrival, usr_arrival + comb_delay.maxDelay());
                                if (!budget_override) {
                                    auto& path_length = data.max_path_length;
                                    path_length = std::max(path_length, net_length_plus_one);
                                }
                            }
                        }
                    }
                }
            }
        }

        for (auto net : boost::adaptors::reverse(topographical_order)) {
            auto &nd = net_data.at(net);
            const delay_t net_length_plus_one = nd.max_path_length + 1;
            auto& net_min_remaining_budget = nd.min_remaining_budget;
            for (auto &usr : net->users) {
                const auto net_delay = ctx->getNetinfoRouteDelay(net, usr);
                auto budget_override = ctx->getBudgetOverride(net, usr, usr.budget);
                if (ctx->getPortClock(usr.cell, usr.port) != IdString()) {
                    const auto net_arrival = nd.max_arrival;
                    auto path_budget = clk_period - (net_arrival + net_delay);
                    auto budget_share = path_budget / net_length_plus_one;
                    if (budget_override)
                        budget_share = 0;
                    else
                        usr.budget = std::min(usr.budget, net_delay + budget_share);
                    net_min_remaining_budget = std::min(net_min_remaining_budget, path_budget - budget_share);

                    min_slack = std::min(min_slack, path_budget);
                    if (slack_histogram) {
                        int slack_ps = ctx->getDelayNS(path_budget) * 1000;
                        (*slack_histogram)[slack_ps]++;
                    }
                } else {
                    // Follow outputs of the user
                    for (auto port : usr.cell->ports) {
                        if (port.second.type == PORT_OUT && port.second.net) {
                            DelayInfo comb_delay;
                            // Look up delay through this path
                            bool is_path = ctx->getCellDelay(usr.cell, usr.port, port.first, comb_delay);
                            if (is_path) {
                                auto path_budget = net_data.at(port.second.net).min_remaining_budget;
                                auto budget_share = path_budget / net_length_plus_one;
                                if (budget_override)
                                    budget_share = 0;
                                else
                                    usr.budget = std::min(usr.budget, net_delay + budget_share);
                                net_min_remaining_budget = std::min(net_min_remaining_budget, path_budget - budget_share);
                            }
                        }
                    }
                }
            }
        }
#endif
        return min_slack;
    }

    void assign_budget()
    {
        // Clear delays to a very high value first
        for (auto &net : ctx->nets) {
            for (auto &usr : net.second->users) {
                usr.budget = std::numeric_limits<delay_t>::max();
            }
        }

        walk_paths();
    }
};

void assign_budget(Context *ctx, bool quiet)
{
    if (!quiet) {
        log_break();
        log_info("Annotating ports with timing budgets for target frequency %.2f MHz\n", ctx->target_freq / 1e6);
    }

    Timing timing(ctx, ctx->slack_redist_iter > 0 /* net_delays */, true /* update */);
    timing.assign_budget();

    if (!quiet || ctx->verbose) {
        for (auto &net : ctx->nets) {
            for (auto &user : net.second->users) {
                // Post-update check
                if (!ctx->auto_freq && user.budget < 0)
                    log_warning("port %s.%s, connected to net '%s', has negative "
                                "timing budget of %fns\n",
                                user.cell->name.c_str(ctx), user.port.c_str(ctx), net.first.c_str(ctx),
                                ctx->getDelayNS(user.budget));
                else if (ctx->verbose)
                    log_info("port %s.%s, connected to net '%s', has "
                             "timing budget of %fns\n",
                             user.cell->name.c_str(ctx), user.port.c_str(ctx), net.first.c_str(ctx),
                             ctx->getDelayNS(user.budget));
            }
        }
    }

    // For slack redistribution, if user has not specified a frequency
    //   dynamically adjust the target frequency to be the currently
    //   achieved maximum
    if (ctx->auto_freq && ctx->slack_redist_iter > 0) {
        delay_t default_slack = delay_t(1.0e12 / ctx->target_freq);
        ctx->target_freq = 1e12 / (default_slack - timing.min_slack);
        if (ctx->verbose)
            log_info("minimum slack for this assign = %d, target Fmax for next "
                     "update = %.2f MHz\n",
                     timing.min_slack, ctx->target_freq / 1e6);
    }

    if (!quiet)
        log_info("Checksum: 0x%08x\n", ctx->checksum());
}

void timing_analysis(Context *ctx, bool print_histogram, bool print_path)
{
    PortRefVector crit_path;
    DelayFrequency slack_histogram;

    Timing timing(ctx, true /* net_delays */, false /* update */, print_path ? &crit_path : nullptr,
                  print_histogram ? &slack_histogram : nullptr);
    auto min_slack = timing.walk_paths();

    if (print_path) {
        if (crit_path.empty()) {
            log_info("Design contains no timing paths\n");
        } else {
            delay_t total = 0;
            log_break();
            log_info("Critical path report:\n");
            log_info("curr total\n");

            auto &front = crit_path.front();
            auto &front_port = front->cell->ports.at(front->port);
            auto &front_driver = front_port.net->driver;
            auto last_port = ctx->getPortClock(front_driver.cell, front_driver.port);
            for (auto sink : crit_path) {
                auto sink_cell = sink->cell;
                auto &port = sink_cell->ports.at(sink->port);
                auto net = port.net;
                auto &driver = net->driver;
                auto driver_cell = driver.cell;
                DelayInfo comb_delay;
                ctx->getCellDelay(sink_cell, last_port, driver.port, comb_delay);
                total += comb_delay.maxDelay();
                log_info("%4d %4d  Source %s.%s\n", comb_delay.maxDelay(), total, driver_cell->name.c_str(ctx),
                         driver.port.c_str(ctx));
                auto net_delay = ctx->getNetinfoRouteDelay(net, *sink);
                total += net_delay;
                auto driver_loc = ctx->getBelLocation(driver_cell->bel);
                auto sink_loc = ctx->getBelLocation(sink_cell->bel);
                log_info("%4d %4d    Net %s budget %d (%d,%d) -> (%d,%d)\n", net_delay, total, net->name.c_str(ctx),
                         sink->budget, driver_loc.x, driver_loc.y, sink_loc.x, sink_loc.y);
                log_info("                Sink %s.%s\n", sink_cell->name.c_str(ctx), sink->port.c_str(ctx));
                last_port = sink->port;
            }
            log_break();
        }
    }

    delay_t default_slack = delay_t(1.0e12 / ctx->target_freq);
    log_info("estimated Fmax = %.2f MHz\n", 1e6 / (default_slack - min_slack));

    if (print_histogram && slack_histogram.size() > 0) {
        constexpr unsigned num_bins = 20;
        unsigned bar_width = 60;
        auto min_slack = slack_histogram.begin()->first;
        auto max_slack = slack_histogram.rbegin()->first;
        auto bin_size = (max_slack - min_slack) / num_bins;
        std::vector<unsigned> bins(num_bins + 1);
        unsigned max_freq = 0;
        for (const auto &i : slack_histogram) {
            auto &bin = bins[(i.first - min_slack) / bin_size];
            bin += i.second;
            max_freq = std::max(max_freq, bin);
        }
        bar_width = std::min(bar_width, max_freq);

        log_break();
        log_info("Slack histogram:\n");
        log_info(" legend: * represents %d endpoint(s)\n", max_freq / bar_width);
        for (unsigned i = 0; i < bins.size(); ++i)
            log_info("%6d < ps < %6d |%s\n", min_slack + bin_size * i, min_slack + bin_size * (i + 1),
                     std::string(bins[i] * bar_width / max_freq, '*').c_str());
    }
}

NEXTPNR_NAMESPACE_END<|MERGE_RESOLUTION|>--- conflicted
+++ resolved
@@ -63,15 +63,6 @@
             auto delay = net_delays ? ctx->getNetinfoRouteDelay(net, usr) : delay_t();
             if (crit_path)
                 current_path.push_back(&usr);
-<<<<<<< HEAD
-            // If budget override is less than existing budget, then do not increment
-            // path length
-            int pl = path_length + 1;
-            auto budget = net_budget;
-            if (ctx->getBudgetOverride(net, usr, budget) && budget < net_budget) {
-                net_budget = budget;
-                pl = std::max(1, path_length);
-=======
             // If budget override exists, use that value and do not increment path_length
             auto budget = default_budget;
             if (ctx->getBudgetOverride(net, usr, budget)) {
@@ -85,7 +76,6 @@
                 net_budget = std::min(net_budget, budget);
                 if (update)
                     usr.budget = std::min(usr.budget, delay + budget);
->>>>>>> c9141262
             }
             if (crit_path)
                 current_path.pop_back();
@@ -236,8 +226,7 @@
                 if (ctx->getPortClock(usr.cell, usr.port) != IdString()) {
                 } else {
                     auto net_delay = ctx->getNetinfoRouteDelay(net, usr);
-                    delay_t budget;
-                    auto budget_override = ctx->getBudgetOverride(net, usr, budget);
+                    auto budget_override = ctx->getBudgetOverride(net, usr, net_delay);
                     auto usr_arrival = net_arrival + net_delay;
                     // Follow outputs of the user
                     for (auto port : usr.cell->ports) {
@@ -266,15 +255,12 @@
             auto& net_min_remaining_budget = nd.min_remaining_budget;
             for (auto &usr : net->users) {
                 const auto net_delay = ctx->getNetinfoRouteDelay(net, usr);
-                auto budget_override = ctx->getBudgetOverride(net, usr, usr.budget);
+                auto budget_override = ctx->getBudgetOverride(net, usr, net_delay);
                 if (ctx->getPortClock(usr.cell, usr.port) != IdString()) {
                     const auto net_arrival = nd.max_arrival;
                     auto path_budget = clk_period - (net_arrival + net_delay);
-                    auto budget_share = path_budget / net_length_plus_one;
-                    if (budget_override)
-                        budget_share = 0;
-                    else
-                        usr.budget = std::min(usr.budget, net_delay + budget_share);
+                    auto budget_share = budget_override ? 0 : path_budget / net_length_plus_one;
+                    usr.budget = std::min(usr.budget, net_delay + budget_share);
                     net_min_remaining_budget = std::min(net_min_remaining_budget, path_budget - budget_share);
 
                     min_slack = std::min(min_slack, path_budget);
@@ -291,11 +277,8 @@
                             bool is_path = ctx->getCellDelay(usr.cell, usr.port, port.first, comb_delay);
                             if (is_path) {
                                 auto path_budget = net_data.at(port.second.net).min_remaining_budget;
-                                auto budget_share = path_budget / net_length_plus_one;
-                                if (budget_override)
-                                    budget_share = 0;
-                                else
-                                    usr.budget = std::min(usr.budget, net_delay + budget_share);
+                                auto budget_share = budget_override ? 0 : path_budget / net_length_plus_one;
+                                usr.budget = std::min(usr.budget, net_delay + budget_share);
                                 net_min_remaining_budget = std::min(net_min_remaining_budget, path_budget - budget_share);
                             }
                         }
